--- conflicted
+++ resolved
@@ -531,7 +531,6 @@
 
 On the producer side also, for the Java primitive types, the framework can infer the Schema, but for any other types, you need set that on the `PulsarTemmplate`.
 
-<<<<<<< HEAD
 === Intercepting messages
 
 ==== Intercept messages on the Producer
@@ -559,9 +558,6 @@
 
 
 === Appendix
-=======
-==== Appendix
->>>>>>> 01017cb0
 The reference documentation has the following appendices:
 
 [horizontal]
