--- conflicted
+++ resolved
@@ -11,13 +11,8 @@
 protobuf = "3.25.3"
 pulsar = "3.2.3"
 pulsar-reactive = "0.5.5"
-<<<<<<< HEAD
 reactor = "2023.0.7"
-spring = "6.1.8"
-=======
-reactor = "2023.0.6"
 spring = "6.1.9"
->>>>>>> 7318ccf6
 # tests
 assertj = "3.25.3"
 awaitility = "4.2.1"
