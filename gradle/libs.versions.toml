--- conflicted
+++ resolved
@@ -10,15 +10,12 @@
 micrometer-tracing = "1.4.7"
 protobuf = "3.25.8"
 pulsar = "3.3.7"
-<<<<<<< HEAD
-pulsar-reactive = "0.6.0"
+pulsar-reactive = "0.7.0"
 reactor = "2024.0.7"
-spring = "6.2.7"
-=======
+spring = "6.2.8"
 pulsar-reactive = "0.7.0"
 reactor = "2024.0.6"
 spring = "6.2.8"
->>>>>>> d3940875
 # tests
 assertj = "3.27.3"
 awaitility = "4.3.0"
