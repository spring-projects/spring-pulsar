--- conflicted
+++ resolved
@@ -11,13 +11,8 @@
 protobuf = "3.25.6"
 pulsar = "3.2.4"
 pulsar-reactive = "0.5.10"
-<<<<<<< HEAD
-reactor = "2023.0.16"
+reactor = "2023.0.17"
 spring = "6.1.19"
-=======
-reactor = "2023.0.17"
-spring = "6.1.18"
->>>>>>> e3113dad
 # tests
 assertj = "3.27.3"
 awaitility = "4.3.0"
